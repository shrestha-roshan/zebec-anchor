import * as anchor from '@project-serum/anchor';
import { Program } from '@project-serum/anchor';
import { Zebec } from '../target/types/zebec';
import * as spl from '@solana/spl-token'
import { Connection, PublicKey, LAMPORTS_PER_SOL } from "@solana/web3.js";

  // Configure the client to use the local cluster.
  const provider = anchor.Provider.env();
  anchor.setProvider(provider)
  const programId = new anchor.web3.PublicKey("3svmYpJGih9yxkgqpExNdQZLKQ7Wu5SEjaVUbmbytUJg");
  const idl = JSON.parse(
    require("fs").readFileSync("./target/idl/zebec.json", "utf8")
  );
  const program = new anchor.Program(idl, programId);
  async function airdrop_sol(wallet_address: PublicKey){
      const signature = program.provider.connection.requestAirdrop(wallet_address, LAMPORTS_PER_SOL)
      const tx = await program.provider.connection.confirmTransaction(await signature);
      console.log("Your transaction signature", signature);
  }
  function delay(ms: number) {
    return new Promise( resolve => setTimeout(resolve, ms) );
}
describe('zebec', () => {
  const sender = anchor.web3.Keypair.generate();
  let dataAccount = anchor.web3.Keypair.generate();
  const receiver = anchor.web3.Keypair.generate();
  const PREFIX = "withdraw_sol"
  const PREFIX_TOKEN= "withdraw_token"

  console.log("Sender key: "+sender.publicKey.toBase58())
  console.log("Receiver key: "+receiver.publicKey.toBase58())
  console.log("Pda key: "+dataAccount.publicKey.toBase58())
  const PREFIXMULTISIG = "withdraw_multisig_sol";

  it('Airdrop Solana', async()=>{
    await airdrop_sol(sender.publicKey)
  })

  it('Deposit Sol', async () => {
    const [zebecVault, bumps]= await PublicKey.findProgramAddress([
      sender.publicKey.toBuffer()], program.programId
    )
    const amount=new anchor.BN(1000000)
    const tx = await program.rpc.depositSol(amount,{
      accounts:{
        zebecVault: zebecVault,
        sender: sender.publicKey,
        systemProgram: anchor.web3.SystemProgram.programId,
      },
      signers:[sender],
      instructions:[
      ],
    });
    console.log("Your transaction signature", tx);
  });

  it('Stream Sol', async () => {
    const [withdraw_data, _]= await PublicKey.findProgramAddress([
      anchor.utils.bytes.utf8.encode(PREFIX),sender.publicKey.toBuffer()], program.programId
    )
    let now = Math.floor(new Date().getTime() / 1000)
    const startTime = new anchor.BN(now-1000) 
    const paused = new anchor.BN(now) 
    const endTime=new anchor.BN(now+3600)
    console.log("Time: "+endTime.toString())
    const amount=new anchor.BN(1000)
    const tx = await program.rpc.nativeStream(startTime,endTime,amount,{
      accounts:{
        dataAccount: dataAccount.publicKey,
        withdrawData: withdraw_data,
        systemProgram: anchor.web3.SystemProgram.programId,
        sender: sender.publicKey,
        receiver:receiver.publicKey
      },
      signers:[sender],
      instructions:[
        // await program.account.stream.createInstruction(sender,2000),
      ],
    });
    console.log("Your transaction signature", tx);
  });
  it('Withdraw Sol', async () => {
    const [withdraw_data, _]= await PublicKey.findProgramAddress([
      anchor.utils.bytes.utf8.encode(PREFIX),sender.publicKey.toBuffer()], program.programId
    )
    const [zebecVault, bumps]= await PublicKey.findProgramAddress([
      sender.publicKey.toBuffer()], program.programId
    )
    console.log("MasterPda "+zebecVault);
    console.log("withdraw_data "+withdraw_data);
      
    const tx = await program.rpc.withdrawStream({
      accounts:{
        zebecVault: zebecVault,
        sender: sender.publicKey,
        receiver:receiver.publicKey,
        dataAccount:dataAccount.publicKey,
        systemProgram: anchor.web3.SystemProgram.programId,
      },
      signers:[receiver],
      instructions:[
      ],
    });
    console.log("Your transaction signature", tx);
  });
  it('Pause Stream', async () => {
    const [withdraw_data, _]= await PublicKey.findProgramAddress([
      anchor.utils.bytes.utf8.encode(PREFIX),sender.publicKey.toBuffer()], program.programId
    )
    const [zebecVault, bumps]= await PublicKey.findProgramAddress([
      sender.publicKey.toBuffer()], program.programId
    )
    const tx = await program.rpc.pauseStream({
      accounts:{
        sender: sender.publicKey,
        receiver:receiver.publicKey,
        dataAccount:dataAccount.publicKey,
      },
      signers:[sender],
      instructions:[
      ],
    });
    console.log("Your transaction signature", tx);
  });
  it('Resume Stream', async () => {
    const [withdraw_data, _]= await PublicKey.findProgramAddress([
      anchor.utils.bytes.utf8.encode(PREFIX),sender.publicKey.toBuffer()], program.programId
    )
    const [zebecVault, bumps]= await PublicKey.findProgramAddress([
      sender.publicKey.toBuffer()], program.programId
    )
    const tx = await program.rpc.pauseStream({
      accounts:{
        sender: sender.publicKey,
        receiver:receiver.publicKey,
        dataAccount:dataAccount.publicKey,
      },
      signers:[sender],
      instructions:[
      ],
    });
    console.log("Your transaction signature", tx);
  });
  });

<<<<<<< HEAD
  describe('zebec token', () => {

=======
describe('zebec token', () => {
>>>>>>> c2207221
    const program = new anchor.Program(idl, programId);
    const sender = anchor.web3.Keypair.generate();
    const dataAccount = anchor.web3.Keypair.generate();
    const receiver = anchor.web3.Keypair.generate();
    const PREFIX = "withdraw_sol"
    const PREFIX_TOKEN= "withdraw_token"
    const user =  anchor.web3.Keypair.generate();
    const dest =  anchor.web3.Keypair.generate();
    const tokenMint = new anchor.web3.Keypair();
    const fee_receiver = new anchor.web3.PublicKey("EsDV3m3xUZ7g8QKa1kFdbZT18nNz8ddGJRcTK84WDQ7k")

    const createMint = async (connection: anchor.web3.Connection): Promise<anchor.web3.PublicKey> => {
      const lamportsForMint = await provider.connection.getMinimumBalanceForRentExemption(spl.MintLayout.span);
      let tx = new anchor.web3.Transaction();
      // Allocate mint
      tx.add(
          anchor.web3.SystemProgram.createAccount({
              programId: spl.TOKEN_PROGRAM_ID,
              space: spl.MintLayout.span,
              fromPubkey: provider.wallet.publicKey,
              newAccountPubkey: tokenMint.publicKey,
              lamports: lamportsForMint,
          })
      )
      // Allocate wallet account
      tx.add(
          spl.createInitializeMintInstruction(
              tokenMint.publicKey,
              6,
              provider.wallet.publicKey,
              provider.wallet.publicKey,
              spl.TOKEN_PROGRAM_ID,
          )
      );
      const signature = await provider.send(tx, [tokenMint]);
      console.log(`[${tokenMint.publicKey}] Created new mint account at ${signature}`);
      return tokenMint.publicKey;
    }
    const createUserAndAssociatedWallet = async (connection: anchor.web3.Connection, mint?: anchor.web3.PublicKey): Promise<anchor.web3.PublicKey | undefined> => {
    let userAssociatedTokenAccount: anchor.web3.PublicKey | undefined = undefined;
    // Fund user with some SOL
    let txFund = new anchor.web3.Transaction();
    txFund.add(anchor.web3.SystemProgram.transfer({
        fromPubkey: provider.wallet.publicKey,
        toPubkey: user.publicKey,
        lamports: 5 * anchor.web3.LAMPORTS_PER_SOL,
    }));
    const sigTxFund = await provider.send(txFund);
    console.log(`[${user.publicKey.toBase58()}] Funded new account with 5 SOL: ${sigTxFund}`);
    if (mint) {
        // Create a token account for the user and mint some tokens
        userAssociatedTokenAccount = await spl.getAssociatedTokenAddress(
            mint,
            user.publicKey,
            true,
            spl.TOKEN_PROGRAM_ID,
            spl.ASSOCIATED_TOKEN_PROGRAM_ID,
        )
        const txFundTokenAccount = new anchor.web3.Transaction();
        txFundTokenAccount.add(spl.createAssociatedTokenAccountInstruction(
            user.publicKey,
            userAssociatedTokenAccount,
            user.publicKey,
            mint,
            spl.TOKEN_PROGRAM_ID,
            spl.ASSOCIATED_TOKEN_PROGRAM_ID,
        ))
        txFundTokenAccount.add(spl.createMintToInstruction(
            mint,
            userAssociatedTokenAccount,
            provider.wallet.publicKey,
            1337000000,
            [],
            spl.TOKEN_PROGRAM_ID,
        ));
        const txFundTokenSig = await provider.send(txFundTokenAccount, [user]);
        console.log(`[${userAssociatedTokenAccount.toBase58()}] New associated account for mint ${mint.toBase58()}: ${txFundTokenSig}`);
      }
      return userAssociatedTokenAccount;
    }
    it('Airdrop Solana', async()=>{
      await airdrop_sol(user.publicKey)
      await airdrop_sol(dest.publicKey)
    })
    it('Token Stream',async()=>{
      const mint = await createMint(provider.connection);
      console.log("The mint is %s",mint.toBase58())
      console.log("The data account is %s",dataAccount.publicKey.toBase58())
      const [withdraw_data, _]= await PublicKey.findProgramAddress([
      anchor.utils.bytes.utf8.encode(PREFIX_TOKEN),user.publicKey.toBuffer(),mint.toBuffer()], program.programId)
      let now = Math.floor(new Date().getTime() / 1000)
      const startTime = new anchor.BN(now-1000) 
      const endTime=new anchor.BN(now+200)
      const withdrawLimit=new anchor.BN(1000)
      const amount=new anchor.BN(1000)
      const tx = await program.rpc.tokenStream(startTime,endTime,amount,withdrawLimit,{
        accounts:{
          dataAccount: dataAccount.publicKey,
          withdrawData: withdraw_data,
          sourceAccount: user.publicKey,
          destAccount:dest.publicKey,
          systemProgram: anchor.web3.SystemProgram.programId,
          tokenProgram:spl.TOKEN_PROGRAM_ID,
          mint:mint,
          rent:anchor.web3.SYSVAR_RENT_PUBKEY,
        },
        signers:[user,dataAccount],
        instructions:[],
    });
    console.log("Your signature is ", tx);
    }
    )
    it('Token Deposit',async()=>{
  
      const connection = new Connection("http://localhost:8899", "confirmed");
      const source_token_account = await createUserAndAssociatedWallet(connection,tokenMint.publicKey)
      console.log("The source token account is %s",source_token_account.toString());
      const [zebecVault, _]= await PublicKey.findProgramAddress([
        user.publicKey.toBuffer(),], program.programId);
      const pda_token_account =await spl.getAssociatedTokenAddress(
          tokenMint.publicKey,
          zebecVault,
          true,
          spl.TOKEN_PROGRAM_ID,
          spl.ASSOCIATED_TOKEN_PROGRAM_ID,
      )
      const amount=new anchor.BN(1000000)  
      const tx = await program.rpc.depositToken(amount,{
        accounts:{
          zebecVault:zebecVault,
          sourceAccount: user.publicKey,
          systemProgram: anchor.web3.SystemProgram.programId,
          tokenProgram:spl.TOKEN_PROGRAM_ID,
          associatedTokenProgram:spl.ASSOCIATED_TOKEN_PROGRAM_ID,
          rent:anchor.web3.SYSVAR_RENT_PUBKEY,
          mint:tokenMint.publicKey,
          sourceAccountTokenAccount:source_token_account,
          pdaAccountTokenAccount:pda_token_account
        },
        signers:[user,],
        instructions:[],
    });
    console.log("Your signature is ", tx);
    }
    )
    it('Pause Stream Token', async () => {
      const tx = await program.rpc.pauseResumeTokenStream({
        accounts:{
          sender: user.publicKey,
          receiver:dest.publicKey,
          dataAccount:dataAccount.publicKey,
        },
        signers:[user],
        instructions:[
        ],
      });
      console.log("Your transaction signature", tx);
    });
    it('Resume Stream Token', async () => {
      const tx = await program.rpc.pauseResumeTokenStream({
        accounts:{
          sender: user.publicKey,
          receiver:dest.publicKey,
          dataAccount:dataAccount.publicKey,
        },
        signers:[user],
        instructions:[
        ],
      });
      console.log("Your transaction signature", tx);
    });  
    it('Withdraw Token Stream',async()=>{
         const [zebecVault, _]= await PublicKey.findProgramAddress([
        user.publicKey.toBuffer(),], program.programId);
      const [withdraw_data, _b]= await PublicKey.findProgramAddress([
        anchor.utils.bytes.utf8.encode(PREFIX_TOKEN),user.publicKey.toBuffer(),tokenMint.publicKey.toBuffer()], program.programId)
      
      const pda_token_account =await spl.getAssociatedTokenAddress(
          tokenMint.publicKey,
          zebecVault,
          true,
          spl.TOKEN_PROGRAM_ID,
          spl.ASSOCIATED_TOKEN_PROGRAM_ID,
      )
      const dest_token_account =await spl.getAssociatedTokenAddress(
        tokenMint.publicKey,
        dest.publicKey,
        true,
        spl.TOKEN_PROGRAM_ID,
        spl.ASSOCIATED_TOKEN_PROGRAM_ID,
    )
    const fee_token_account =await spl.getAssociatedTokenAddress(
      tokenMint.publicKey,
      fee_receiver,
      true,
      spl.TOKEN_PROGRAM_ID,
      spl.ASSOCIATED_TOKEN_PROGRAM_ID,
    )
      const amount=new anchor.BN(100)  
      const tx = await program.rpc.withdrawTokenStream(amount,{
        accounts:{
          destAccount:dest.publicKey,
          sourceAccount: user.publicKey,
          feeReceiver:fee_receiver,
          zebecVault:zebecVault,
          dataAccount:dataAccount.publicKey,
          withdrawData:withdraw_data,     
          systemProgram: anchor.web3.SystemProgram.programId,
          tokenProgram:spl.TOKEN_PROGRAM_ID,
          associatedTokenProgram:spl.ASSOCIATED_TOKEN_PROGRAM_ID,
          rent:anchor.web3.SYSVAR_RENT_PUBKEY,
          mint:tokenMint.publicKey,
          pdaAccountTokenAccount:pda_token_account,
          destTokenAccount:dest_token_account,
          feeRecieverTokenAccount:fee_token_account,
        },
        signers:[dest,],
    });
    console.log("Your signature for withdraw is ", tx);
<<<<<<< HEAD
    await delay(10);
=======
>>>>>>> c2207221
    }
 
    )
  });<|MERGE_RESOLUTION|>--- conflicted
+++ resolved
@@ -72,7 +72,7 @@
         sender: sender.publicKey,
         receiver:receiver.publicKey
       },
-      signers:[sender],
+      signers:[sender,dataAccount],
       instructions:[
         // await program.account.stream.createInstruction(sender,2000),
       ],
@@ -143,12 +143,8 @@
   });
   });
 
-<<<<<<< HEAD
   describe('zebec token', () => {
 
-=======
-describe('zebec token', () => {
->>>>>>> c2207221
     const program = new anchor.Program(idl, programId);
     const sender = anchor.web3.Keypair.generate();
     const dataAccount = anchor.web3.Keypair.generate();
@@ -186,8 +182,8 @@
       const signature = await provider.send(tx, [tokenMint]);
       console.log(`[${tokenMint.publicKey}] Created new mint account at ${signature}`);
       return tokenMint.publicKey;
-    }
-    const createUserAndAssociatedWallet = async (connection: anchor.web3.Connection, mint?: anchor.web3.PublicKey): Promise<anchor.web3.PublicKey | undefined> => {
+  }
+  const createUserAndAssociatedWallet = async (connection: anchor.web3.Connection, mint?: anchor.web3.PublicKey): Promise<anchor.web3.PublicKey | undefined> => {
     let userAssociatedTokenAccount: anchor.web3.PublicKey | undefined = undefined;
     // Fund user with some SOL
     let txFund = new anchor.web3.Transaction();
@@ -319,7 +315,8 @@
         ],
       });
       console.log("Your transaction signature", tx);
-    });  
+    });
+  
     it('Withdraw Token Stream',async()=>{
          const [zebecVault, _]= await PublicKey.findProgramAddress([
         user.publicKey.toBuffer(),], program.programId);
@@ -368,10 +365,7 @@
         signers:[dest,],
     });
     console.log("Your signature for withdraw is ", tx);
-<<<<<<< HEAD
     await delay(10);
-=======
->>>>>>> c2207221
     }
  
     )
