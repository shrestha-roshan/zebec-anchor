import * as anchor from '@project-serum/anchor';
import { Program } from '@project-serum/anchor';
import { Zebec } from '../target/types/zebec';
import * as spl from '@solana/spl-token'
import { Connection, PublicKey, LAMPORTS_PER_SOL } from "@solana/web3.js";

  // Configure the client to use the local cluster.
  const provider = anchor.Provider.env();
  anchor.setProvider(provider)
  const programId = new anchor.web3.PublicKey("3svmYpJGih9yxkgqpExNdQZLKQ7Wu5SEjaVUbmbytUJg");
  const idl = JSON.parse(
    require("fs").readFileSync("./target/idl/zebec.json", "utf8")
  );
  const program = new anchor.Program(idl, programId);
  async function airdrop_sol(wallet_address: PublicKey){
      const signature = program.provider.connection.requestAirdrop(wallet_address, LAMPORTS_PER_SOL)
      const tx = await program.provider.connection.confirmTransaction(await signature);
      console.log("Your transaction signature", signature);
  }
  function delay(ms: number) {
    return new Promise( resolve => setTimeout(resolve, ms) );
}
describe('zebec native', () => {
  //constants
  const PREFIX = "withdraw_sol"
  const PREFIX_TOKEN= "withdraw_token"
  const OPERATE="NewVaultOption";
  const OPERATEDATA="NewVaultOptionData";

  //data account
  let dataAccount = anchor.web3.Keypair.generate();

  //user accounts
  const sender = anchor.web3.Keypair.generate();
  const receiver = anchor.web3.Keypair.generate();
  const fee_receiver = new anchor.web3.Keypair();

  console.log("Sender key: "+sender.publicKey.toBase58())
  console.log("Receiver key: "+receiver.publicKey.toBase58())
  console.log("Pda key: "+dataAccount.publicKey.toBase58())
  const PREFIXMULTISIG = "withdraw_multisig_sol";

  it('Airdrop Solana', async()=>{
    await airdrop_sol(sender.publicKey)
    await airdrop_sol(fee_receiver.publicKey)
  })
  it('Create Set Vault',async()=>{
    const [fee_vault ,_un]= await PublicKey.findProgramAddress([fee_receiver.publicKey.toBuffer(),
    anchor.utils.bytes.utf8.encode(OPERATE),], program.programId)
    const [create_set_data ,_]= await PublicKey.findProgramAddress([fee_receiver.publicKey.toBuffer(),
      anchor.utils.bytes.utf8.encode(OPERATEDATA),fee_vault.toBuffer()], program.programId)

    const fee_percentage=new anchor.BN(25)
    const tx = await program.rpc.createVault(fee_percentage,{
      accounts:{
        feeVault: fee_vault,
        createVaultData: create_set_data,
        owner: fee_receiver.publicKey,
        systemProgram: anchor.web3.SystemProgram.programId,
        rent:anchor.web3.SYSVAR_RENT_PUBKEY,
      },
      signers:[fee_receiver],
      instructions:[],
  });
  console.log("Your signature is ", tx);
  }
  )
  it('Deposit Sol', async () => {
    const [zebecVault, bumps]= await PublicKey.findProgramAddress([
      sender.publicKey.toBuffer()], program.programId
    )
    const amount=new anchor.BN(1000000)
    const tx = await program.rpc.depositSol(amount,{
      accounts:{
        zebecVault: zebecVault,
        sender: sender.publicKey,
        systemProgram: anchor.web3.SystemProgram.programId,
      },
      signers:[sender],
      instructions:[
      ],
    });
    console.log("Your transaction signature", tx);
  });
  it('Stream Sol', async () => {
    const [withdraw_data, _]= await PublicKey.findProgramAddress([
      anchor.utils.bytes.utf8.encode(PREFIX),sender.publicKey.toBuffer()], program.programId
    )
    const [fee_vault ,_un]= await PublicKey.findProgramAddress([fee_receiver.publicKey.toBuffer(),
      anchor.utils.bytes.utf8.encode(OPERATE),], program.programId)
    const [create_set_data ,_non]= await PublicKey.findProgramAddress([fee_receiver.publicKey.toBuffer(),
        anchor.utils.bytes.utf8.encode(OPERATEDATA),fee_vault.toBuffer()], program.programId)

    let now = Math.floor(new Date().getTime() / 1000)
    const startTime = new anchor.BN(now-1000) 
    const paused = new anchor.BN(now) 
    const endTime=new anchor.BN(now+3600)
    const amount=new anchor.BN(1000)
    let pda = anchor.web3.Keypair.generate();

    const tx = await program.rpc.nativeStream(startTime,endTime,amount,{
      accounts:{
        pda: pda.publicKey,
        withdrawData: withdraw_data,
        feeOwner:fee_receiver.publicKey,
        createVaultData:create_set_data,
        feeVault:fee_vault,
        systemProgram: anchor.web3.SystemProgram.programId,
        sender: sender.publicKey,
        receiver:receiver.publicKey
      },
<<<<<<< HEAD
      signers:[sender,dataAccount],
=======
      signers:[sender,pda],
      instructions:[
        await program.account.pda.createInstruction(pda,3000),
      ],
>>>>>>> 23f03543
    });
    console.log("Your transaction signature", tx);
  });
  it('Withdraw Sol', async () => {
    const [withdraw_data, _]= await PublicKey.findProgramAddress([
      anchor.utils.bytes.utf8.encode(PREFIX),sender.publicKey.toBuffer()], program.programId
    )
    const [zebecVault, bumps]= await PublicKey.findProgramAddress([
      sender.publicKey.toBuffer()], program.programId
    )
    const [fee_vault ,_un]= await PublicKey.findProgramAddress([fee_receiver.publicKey.toBuffer(),
      anchor.utils.bytes.utf8.encode(OPERATE),], program.programId)
    const [create_set_data ,_non]= await PublicKey.findProgramAddress([fee_receiver.publicKey.toBuffer(),
        anchor.utils.bytes.utf8.encode(OPERATEDATA),fee_vault.toBuffer()], program.programId)

    console.log("MasterPda "+zebecVault);
    console.log("withdraw_data "+withdraw_data);
      
    const tx = await program.rpc.withdrawStream({
      accounts:{
        zebecVault: zebecVault,
        sender: sender.publicKey,
        receiver:receiver.publicKey,
        dataAccount:dataAccount.publicKey,
        feeOwner:fee_receiver.publicKey,
        createVaultData:create_set_data,
        feeVault:fee_vault,
        systemProgram: anchor.web3.SystemProgram.programId,
      },
      signers:[receiver],
    });
    console.log("Your transaction signature", tx);
  });
  it('Pause Stream', async () => {
    const [withdraw_data, _]= await PublicKey.findProgramAddress([
      anchor.utils.bytes.utf8.encode(PREFIX),sender.publicKey.toBuffer()], program.programId
    )
    const [zebecVault, bumps]= await PublicKey.findProgramAddress([
      sender.publicKey.toBuffer()], program.programId
    )
    const tx = await program.rpc.pauseStream({
      accounts:{
        sender: sender.publicKey,
        receiver:receiver.publicKey,
        dataAccount:dataAccount.publicKey,
      },
      signers:[sender],
      instructions:[
      ],
    });
    console.log("Your transaction signature", tx);
  });
  it('Resume Stream', async () => {
    const [withdraw_data, _]= await PublicKey.findProgramAddress([
      anchor.utils.bytes.utf8.encode(PREFIX),sender.publicKey.toBuffer()], program.programId
    )
    const [zebecVault, bumps]= await PublicKey.findProgramAddress([
      sender.publicKey.toBuffer()], program.programId
    )
    const tx = await program.rpc.pauseStream({
      accounts:{
        sender: sender.publicKey,
        receiver:receiver.publicKey,
        dataAccount:dataAccount.publicKey,
      },
      signers:[sender],
      instructions:[
      ],
    });
    console.log("Your transaction signature", tx);
  });
<<<<<<< HEAD
  it('Retrieve Fees',async()=>{
    const [fee_vault ,_un]= await PublicKey.findProgramAddress([fee_receiver.publicKey.toBuffer(),
    anchor.utils.bytes.utf8.encode(OPERATE),], program.programId)
    const [create_set_data ,_]= await PublicKey.findProgramAddress([fee_receiver.publicKey.toBuffer(),
    anchor.utils.bytes.utf8.encode(OPERATEDATA),fee_vault.toBuffer()], program.programId)

    const tx = await program.rpc.withdrawFeesSol({
      accounts:{
        feeOwner: fee_receiver.publicKey,
        createVaultData: create_set_data,
        feeVault: fee_vault,
        systemProgram: anchor.web3.SystemProgram.programId,
        rent:anchor.web3.SYSVAR_RENT_PUBKEY,
      },
      signers:[fee_receiver],
      instructions:[],
  });
  console.log("Your signature is ", tx);
  }
  )
  it('Create Multisig', async () => {
    const [withdraw_data, _]= await PublicKey.findProgramAddress([
      anchor.utils.bytes.utf8.encode(PREFIX),sender.publicKey.toBuffer()], program.programId
    )
    const [zebecVault, bumps]= await PublicKey.findProgramAddress([
      sender.publicKey.toBuffer()], program.programId
    )
    dataAccount = anchor.web3.Keypair.generate();

    const [multisig_safe, _bumps]= await PublicKey.findProgramAddress([
      anchor.utils.bytes.utf8.encode(PREFIXMULTISIG),
      dataAccount.publicKey.toBuffer()], program.programId
    )
    const multisigSize = 392; 
    const signers = [sender.publicKey,receiver.publicKey,anchor.web3.Keypair.generate().publicKey]
    const tx = await program.rpc.createMultisig(signers,new anchor.BN(2),{
      accounts:{
        multisigSafe:multisig_safe,
        sender: sender.publicKey,
        dataAccount:dataAccount.publicKey,
        systemProgram: anchor.web3.SystemProgram.programId,
      },
      signers:[sender,dataAccount],
      instructions:[
      ],
    });
    console.log("Your transaction signature", tx);
  });
  });

describe('zebec token', () => {
  //program id
=======
  });

  describe('zebec token', () => {

>>>>>>> 23f03543
    const program = new anchor.Program(idl, programId);
  //constant strings
    const PREFIX_TOKEN= "withdraw_token"
    const OPERATE="NewVaultOption";
    const OPERATEDATA="NewVaultOptionData";
  //data account
    const dataAccount = anchor.web3.Keypair.generate();
  //token mint
    const tokenMint = new anchor.web3.Keypair();
  //users account
    const user =  anchor.web3.Keypair.generate();
    const dest =  anchor.web3.Keypair.generate();
    const fee_receiver = new anchor.web3.Keypair();
    

    const createMint = async (connection: anchor.web3.Connection): Promise<anchor.web3.PublicKey> => {
      const lamportsForMint = await provider.connection.getMinimumBalanceForRentExemption(spl.MintLayout.span);
      let tx = new anchor.web3.Transaction();
      // Allocate mint
      tx.add(
          anchor.web3.SystemProgram.createAccount({
              programId: spl.TOKEN_PROGRAM_ID,
              space: spl.MintLayout.span,
              fromPubkey: provider.wallet.publicKey,
              newAccountPubkey: tokenMint.publicKey,
              lamports: lamportsForMint,
          })
      )
      // Allocate wallet account
      tx.add(
          spl.createInitializeMintInstruction(
              tokenMint.publicKey,
              6,
              provider.wallet.publicKey,
              provider.wallet.publicKey,
              spl.TOKEN_PROGRAM_ID,
          )
      );
      const signature = await provider.send(tx, [tokenMint]);
      console.log(`[${tokenMint.publicKey}] Created new mint account at ${signature}`);
      return tokenMint.publicKey;
  }
  const createUserAndAssociatedWallet = async (connection: anchor.web3.Connection, mint?: anchor.web3.PublicKey): Promise<anchor.web3.PublicKey | undefined> => {
    let userAssociatedTokenAccount: anchor.web3.PublicKey | undefined = undefined;
    // Fund user with some SOL
    let txFund = new anchor.web3.Transaction();
    txFund.add(anchor.web3.SystemProgram.transfer({
        fromPubkey: provider.wallet.publicKey,
        toPubkey: user.publicKey,
        lamports: 5 * anchor.web3.LAMPORTS_PER_SOL,
    }));
    const sigTxFund = await provider.send(txFund);
    console.log(`[${user.publicKey.toBase58()}] Funded new account with 5 SOL: ${sigTxFund}`);
    if (mint) {
        // Create a token account for the user and mint some tokens
        userAssociatedTokenAccount = await spl.getAssociatedTokenAddress(
            mint,
            user.publicKey,
            true,
            spl.TOKEN_PROGRAM_ID,
            spl.ASSOCIATED_TOKEN_PROGRAM_ID,
        )
        const txFundTokenAccount = new anchor.web3.Transaction();
        txFundTokenAccount.add(spl.createAssociatedTokenAccountInstruction(
            user.publicKey,
            userAssociatedTokenAccount,
            user.publicKey,
            mint,
            spl.TOKEN_PROGRAM_ID,
            spl.ASSOCIATED_TOKEN_PROGRAM_ID,
        ))
        txFundTokenAccount.add(spl.createMintToInstruction(
            mint,
            userAssociatedTokenAccount,
            provider.wallet.publicKey,
            1337000000,
            [],
            spl.TOKEN_PROGRAM_ID,
        ));
        const txFundTokenSig = await provider.send(txFundTokenAccount, [user]);
        console.log(`[${userAssociatedTokenAccount.toBase58()}] New associated account for mint ${mint.toBase58()}: ${txFundTokenSig}`);
      }
      return userAssociatedTokenAccount;
    }
    it('Airdrop Solana', async()=>{
      await airdrop_sol(user.publicKey)
      await airdrop_sol(dest.publicKey)
      await airdrop_sol(fee_receiver.publicKey)
    })
    it('Create Set Vault',async()=>{
      const [fee_vault ,_un]= await PublicKey.findProgramAddress([fee_receiver.publicKey.toBuffer(),
      anchor.utils.bytes.utf8.encode(OPERATE),], program.programId)
      const [create_set_data ,_]= await PublicKey.findProgramAddress([fee_receiver.publicKey.toBuffer(),
        anchor.utils.bytes.utf8.encode(OPERATEDATA),fee_vault.toBuffer()], program.programId)
  
      const fee_percentage=new anchor.BN(25)
      const tx = await program.rpc.createVault(fee_percentage,{
        accounts:{
          feeVault: fee_vault,
          createVaultData: create_set_data,
          owner: fee_receiver.publicKey,
          systemProgram: anchor.web3.SystemProgram.programId,
          rent:anchor.web3.SYSVAR_RENT_PUBKEY,
        },
        signers:[fee_receiver],
        instructions:[],
    });
    console.log("Your signature for create vault is ", tx);
    }
    )
    it('Token Stream',async()=>{
      const mint = await createMint(provider.connection);
      console.log("The mint is %s",mint.toBase58())
      console.log("The data account is %s",dataAccount.publicKey.toBase58())
      const [withdraw_data, _]= await PublicKey.findProgramAddress([
      anchor.utils.bytes.utf8.encode(PREFIX_TOKEN),user.publicKey.toBuffer(),mint.toBuffer()], program.programId)
      const [fee_vault ,_un]= await PublicKey.findProgramAddress([fee_receiver.publicKey.toBuffer(),
        anchor.utils.bytes.utf8.encode(OPERATE),], program.programId)
      const [create_set_data ,_non]= await PublicKey.findProgramAddress([fee_receiver.publicKey.toBuffer(),
          anchor.utils.bytes.utf8.encode(OPERATEDATA),fee_vault.toBuffer()], program.programId)
  
      let now = Math.floor(new Date().getTime() / 1000)
      const startTime = new anchor.BN(now-1000) 
      const endTime=new anchor.BN(now+2000)
      const withdrawLimit=new anchor.BN(1000000)
      const amount=new anchor.BN(1000000)
      const tx = await program.rpc.tokenStream(startTime,endTime,amount,withdrawLimit,{
        accounts:{
          dataAccount: dataAccount.publicKey,
          withdrawData: withdraw_data,
          feeOwner:fee_receiver.publicKey,
          createVaultData:create_set_data,
          feeVault:fee_vault,
          sourceAccount: user.publicKey,
          destAccount:dest.publicKey,
          systemProgram: anchor.web3.SystemProgram.programId,
          tokenProgram:spl.TOKEN_PROGRAM_ID,
          mint:mint,
          rent:anchor.web3.SYSVAR_RENT_PUBKEY,
        },
        signers:[user,dataAccount],
        instructions:[],
    });
    console.log("Your transaction for token stream signature", tx);
    }
    )
    it('Token Deposit',async()=>{
  
      const connection = new Connection("http://localhost:8899", "confirmed");
      const source_token_account = await createUserAndAssociatedWallet(connection,tokenMint.publicKey)
      console.log("The source token account is %s",source_token_account.toString());
      const [zebecVault, _]= await PublicKey.findProgramAddress([
        user.publicKey.toBuffer(),], program.programId);
      const pda_token_account =await spl.getAssociatedTokenAddress(
          tokenMint.publicKey,
          zebecVault,
          true,
          spl.TOKEN_PROGRAM_ID,
          spl.ASSOCIATED_TOKEN_PROGRAM_ID,
      )
      const amount=new anchor.BN(1000000)  
      const tx = await program.rpc.depositToken(amount,{
        accounts:{
          zebecVault:zebecVault,
          sourceAccount: user.publicKey,
          systemProgram: anchor.web3.SystemProgram.programId,
          tokenProgram:spl.TOKEN_PROGRAM_ID,
          associatedTokenProgram:spl.ASSOCIATED_TOKEN_PROGRAM_ID,
          rent:anchor.web3.SYSVAR_RENT_PUBKEY,
          mint:tokenMint.publicKey,
          sourceAccountTokenAccount:source_token_account,
          pdaAccountTokenAccount:pda_token_account
        },
        signers:[user,],
        instructions:[],
    });
    console.log("Your transaction for deposit token signature", tx);
    }
    )
    it('Pause Stream Token', async () => {
      const tx = await program.rpc.pauseResumeTokenStream({
        accounts:{
          sender: user.publicKey,
          receiver:dest.publicKey,
          dataAccount:dataAccount.publicKey,
        },
        signers:[user],
        instructions:[
        ],
      });
      console.log("Your transaction for pause token stream signature", tx);
    });
    it('Resume Stream Token', async () => {
      const tx = await program.rpc.pauseResumeTokenStream({
        accounts:{
          sender: user.publicKey,
          receiver:dest.publicKey,
          dataAccount:dataAccount.publicKey,
        },
        signers:[user],
        instructions:[
        ],
      });
<<<<<<< HEAD
      console.log("Your transaction for resume token stream signature", tx);
    });  
    it('Withdraw Token Stream',async()=>{
=======
      console.log("Your transaction signature", tx);
    });
>>>>>>> 23f03543
  
    it('Withdraw Token Stream',async()=>{
         const [zebecVault, _]= await PublicKey.findProgramAddress([
        user.publicKey.toBuffer(),], program.programId);
      const [withdraw_data, _b]= await PublicKey.findProgramAddress([
        anchor.utils.bytes.utf8.encode(PREFIX_TOKEN),user.publicKey.toBuffer(),tokenMint.publicKey.toBuffer()], program.programId)
      const [fee_vault ,_un]= await PublicKey.findProgramAddress([fee_receiver.publicKey.toBuffer(),
          anchor.utils.bytes.utf8.encode(OPERATE),], program.programId)
      const [create_set_data ,_non]= await PublicKey.findProgramAddress([fee_receiver.publicKey.toBuffer(),
            anchor.utils.bytes.utf8.encode(OPERATEDATA),fee_vault.toBuffer()], program.programId)
    
      const pda_token_account =await spl.getAssociatedTokenAddress(
          tokenMint.publicKey,
          zebecVault,
          true,
          spl.TOKEN_PROGRAM_ID,
          spl.ASSOCIATED_TOKEN_PROGRAM_ID,
      )
      const dest_token_account =await spl.getAssociatedTokenAddress(
        tokenMint.publicKey,
        dest.publicKey,
        true,
        spl.TOKEN_PROGRAM_ID,
        spl.ASSOCIATED_TOKEN_PROGRAM_ID,
    )
    const fee_token_account =await spl.getAssociatedTokenAddress(
      tokenMint.publicKey,
      fee_vault,
      true,
      spl.TOKEN_PROGRAM_ID,
      spl.ASSOCIATED_TOKEN_PROGRAM_ID,
    )
      const tx = await program.rpc.withdrawTokenStream({
        accounts:{
          destAccount:dest.publicKey,
          sourceAccount: user.publicKey,
          feeOwner:fee_receiver.publicKey,
          createVaultData:create_set_data,
          feeVault:fee_vault,
          zebecVault:zebecVault,
          dataAccount:dataAccount.publicKey,
          withdrawData:withdraw_data,     
          systemProgram: anchor.web3.SystemProgram.programId,
          tokenProgram:spl.TOKEN_PROGRAM_ID,
          associatedTokenProgram:spl.ASSOCIATED_TOKEN_PROGRAM_ID,
          rent:anchor.web3.SYSVAR_RENT_PUBKEY,
          mint:tokenMint.publicKey,
          pdaAccountTokenAccount:pda_token_account,
          destTokenAccount:dest_token_account,
          feeRecieverTokenAccount:fee_token_account,
        },
        signers:[dest,],
    });
<<<<<<< HEAD
    console.log("Your signature for withdraw token stream is ", tx);
    }
    )
    it('Retrieve Fees',async()=>{
      const [fee_vault ,_un]= await PublicKey.findProgramAddress([fee_receiver.publicKey.toBuffer(),
      anchor.utils.bytes.utf8.encode(OPERATE),], program.programId)
      const [create_set_data ,_]= await PublicKey.findProgramAddress([fee_receiver.publicKey.toBuffer(),
        anchor.utils.bytes.utf8.encode(OPERATEDATA),fee_vault.toBuffer()], program.programId)
        const fee_owner_token_account =await spl.getAssociatedTokenAddress(
          tokenMint.publicKey,
          fee_receiver.publicKey,
          true,
          spl.TOKEN_PROGRAM_ID,
          spl.ASSOCIATED_TOKEN_PROGRAM_ID,
      )
      const fee_vault_token_account =await spl.getAssociatedTokenAddress(
        tokenMint.publicKey,
        fee_vault,
        true,
        spl.TOKEN_PROGRAM_ID,
        spl.ASSOCIATED_TOKEN_PROGRAM_ID,
      )
      const tx = await program.rpc.withdrawFeesToken({
        accounts:{
          feeOwner: fee_receiver.publicKey,
          createVaultData: create_set_data,
          feeVault: fee_vault,
          systemProgram: anchor.web3.SystemProgram.programId,
          tokenProgram:spl.TOKEN_PROGRAM_ID,
          associatedTokenProgram:spl.ASSOCIATED_TOKEN_PROGRAM_ID,
          rent:anchor.web3.SYSVAR_RENT_PUBKEY,
          mint:tokenMint.publicKey,
          feeRecieverVaultTokenAccount:fee_vault_token_account,
          feeOwnerTokenAccount:fee_owner_token_account,
        },
        signers:[fee_receiver],
        instructions:[],
    });
    console.log("Your signature for retrieve fees is ", tx);
=======
    console.log("Your signature for withdraw is ", tx);
    await delay(10);
>>>>>>> 23f03543
    }
    )
  });<|MERGE_RESOLUTION|>--- conflicted
+++ resolved
@@ -109,14 +109,10 @@
         sender: sender.publicKey,
         receiver:receiver.publicKey
       },
-<<<<<<< HEAD
       signers:[sender,dataAccount],
-=======
-      signers:[sender,pda],
       instructions:[
         await program.account.pda.createInstruction(pda,3000),
       ],
->>>>>>> 23f03543
     });
     console.log("Your transaction signature", tx);
   });
@@ -188,7 +184,6 @@
     });
     console.log("Your transaction signature", tx);
   });
-<<<<<<< HEAD
   it('Retrieve Fees',async()=>{
     const [fee_vault ,_un]= await PublicKey.findProgramAddress([fee_receiver.publicKey.toBuffer(),
     anchor.utils.bytes.utf8.encode(OPERATE),], program.programId)
@@ -241,12 +236,10 @@
 
 describe('zebec token', () => {
   //program id
-=======
   });
 
   describe('zebec token', () => {
 
->>>>>>> 23f03543
     const program = new anchor.Program(idl, programId);
   //constant strings
     const PREFIX_TOKEN= "withdraw_token"
@@ -450,15 +443,9 @@
         instructions:[
         ],
       });
-<<<<<<< HEAD
       console.log("Your transaction for resume token stream signature", tx);
     });  
-    it('Withdraw Token Stream',async()=>{
-=======
-      console.log("Your transaction signature", tx);
-    });
->>>>>>> 23f03543
-  
+
     it('Withdraw Token Stream',async()=>{
          const [zebecVault, _]= await PublicKey.findProgramAddress([
         user.publicKey.toBuffer(),], program.programId);
@@ -511,7 +498,6 @@
         },
         signers:[dest,],
     });
-<<<<<<< HEAD
     console.log("Your signature for withdraw token stream is ", tx);
     }
     )
@@ -551,10 +537,7 @@
         instructions:[],
     });
     console.log("Your signature for retrieve fees is ", tx);
-=======
-    console.log("Your signature for withdraw is ", tx);
     await delay(10);
->>>>>>> 23f03543
     }
     )
   });