import * as anchor from "@project-serum/anchor";
import { assert } from "chai";
import * as spl from "@solana/spl-token";
import { PublicKey } from "@solana/web3.js";
import { airdropSol, solFromProvider, getClusterTime } from "./src/utils";
import {
  getTokenBalance,
  createMint,
  createUserAndAssociatedWallet,
  feeVault,
  create_fee_account,
  zebecVault,
  withdrawData,
} from "./src/Accounts";
import { PREFIX_TOKEN, STREAM_TOKEN_SIZE, zebecProgram } from "./src/Constants";
// Configure the client to use the local cluster.
const provider = anchor.Provider.env();
anchor.setProvider(provider);

//constant strings
const OPERATE = "NewVaultOption";
const OPERATEDATA = "NewVaultOptionData";
//data account
const dataAccount = anchor.web3.Keypair.generate();
//token mint
const tokenMint = new anchor.web3.Keypair();
//users account
const sender = anchor.web3.Keypair.generate();
const receiver = anchor.web3.Keypair.generate();
const fee_receiver = new anchor.web3.Keypair();
let startTime: anchor.BN;
let endTime: anchor.BN;
describe("zebec token", () => {
  it("Airdrop Solana", async () => {
    await solFromProvider(zebecProgram.provider, sender.publicKey, 3);
    await solFromProvider(zebecProgram.provider, receiver.publicKey, 1);
    await solFromProvider(zebecProgram.provider, fee_receiver.publicKey, 1);
  });
  it("Create Set Vault", async () => {
    //for 0.25 % fee percentage should be sent 25
    //which is divided by 10000 to get 0.25%
    const fee_percentage = new anchor.BN(25);
    const tx = await zebecProgram.rpc.createFeeAccount(fee_percentage, {
      accounts: {
        feeVault: await feeVault(fee_receiver.publicKey),
        vaultData: await create_fee_account(fee_receiver.publicKey),
        owner: fee_receiver.publicKey,
        systemProgram: anchor.web3.SystemProgram.programId,
        rent: anchor.web3.SYSVAR_RENT_PUBKEY,
      },
      signers: [fee_receiver],
      instructions: [],
    });
    console.log("Your signature for create vault is ", tx);

    const data_create_set = await zebecProgram.account.vault.fetch(
      await create_fee_account(fee_receiver.publicKey)
    );
    assert.equal(
      data_create_set.vaultAddress.toString(),
      (await feeVault(fee_receiver.publicKey)).toString()
    );
    assert.equal(
      data_create_set.owner.toString(),
      fee_receiver.publicKey.toString()
    );
    assert.equal(
      data_create_set.feePercentage.toString(),
      fee_percentage.toString()
    );
  });
  it("Token Deposit", async () => {
    await createMint(provider, tokenMint);
    const source_token_account = await createUserAndAssociatedWallet(
      provider,
      sender,
      tokenMint.publicKey
    );
    const pda_token_account = await spl.getAssociatedTokenAddress(
      tokenMint.publicKey,
      await zebecVault(sender.publicKey),
      true,
      spl.TOKEN_PROGRAM_ID,
      spl.ASSOCIATED_TOKEN_PROGRAM_ID
    );
    const amount = new anchor.BN(5000000);
    const tx = await zebecProgram.rpc.depositToken(amount, {
      accounts: {
        zebecVault: await zebecVault(sender.publicKey),
        sourceAccount: sender.publicKey,
        systemProgram: anchor.web3.SystemProgram.programId,
        tokenProgram: spl.TOKEN_PROGRAM_ID,
        associatedTokenProgram: spl.ASSOCIATED_TOKEN_PROGRAM_ID,
        rent: anchor.web3.SYSVAR_RENT_PUBKEY,
        mint: tokenMint.publicKey,
        sourceAccountTokenAccount: source_token_account,
        pdaAccountTokenAccount: pda_token_account,
      },
      signers: [sender],
      instructions: [],
    });
    console.log("Your transaction for deposit token signature", tx);
    const tokenbalance = await getTokenBalance(
      provider.connection,
      pda_token_account
    );
    assert.equal(tokenbalance.toString(), amount.toString());
  });
  it("Token Stream", async () => {
    let now = await getClusterTime(provider.connection);
    startTime = new anchor.BN(now + 100);
    endTime = new anchor.BN(now + 200);
    const amount = new anchor.BN(4000000);
    const can_cancel = true;
    const can_update = true;
    const dataSize = STREAM_TOKEN_SIZE;
    const tx = await zebecProgram.rpc.tokenStream(
      startTime,
      endTime,
      amount,
      can_cancel,
      can_update,
      {
        accounts: {
          dataAccount: dataAccount.publicKey,
          withdrawData: await withdrawData(
            PREFIX_TOKEN,
            sender.publicKey,
            tokenMint.publicKey
          ),
          feeOwner: fee_receiver.publicKey,
          vaultData: await create_fee_account(fee_receiver.publicKey),
          feeVault: await feeVault(fee_receiver.publicKey),
          sourceAccount: sender.publicKey,
          destAccount: receiver.publicKey,
          systemProgram: anchor.web3.SystemProgram.programId,
          tokenProgram: spl.TOKEN_PROGRAM_ID,
          mint: tokenMint.publicKey,
          rent: anchor.web3.SYSVAR_RENT_PUBKEY,
        },
        instructions: [
          await zebecProgram.account.streamToken.createInstruction(
            dataAccount,
            dataSize
          ),
        ],
        signers: [sender, dataAccount],
      }
    );
    console.log("Your transaction for token stream signature", tx);
    const data_account = await zebecProgram.account.streamToken.fetch(
      dataAccount.publicKey
    );

<<<<<<< HEAD
    assert.equal(data_account.startTime.toString(), startTime.toString());
    assert.equal(data_account.endTime.toString(), endTime.toString());
    assert.equal(data_account.amount.toString(), amount.toString());
    assert.equal(data_account.sender.toString(), sender.publicKey.toString());
    assert.equal(
      data_account.receiver.toString(),
      receiver.publicKey.toString()
    );
    assert.equal(data_account.paused.toString(), "0");

    const withdraw_info = await zebecProgram.account.tokenWithdraw.fetch(
      await withdrawData(PREFIX_TOKEN, sender.publicKey, tokenMint.publicKey)
    );
    assert.equal(withdraw_info.amount.toString(), amount.toString());
  });
  it("Token Stream Update", async () => {
    let now = await getClusterTime(provider.connection);
    startTime = new anchor.BN(now - 20);
    endTime = new anchor.BN(now + 10);
    const amount = new anchor.BN(4000000);
    const tx = await zebecProgram.rpc.tokenStreamUpdate(
      startTime,
      endTime,
      amount,
      {
        accounts: {
=======
    const withdraw_info = await program.account.tokenWithdraw.fetch(
      await withdrawData(PREFIX_TOKEN,sender.publicKey,tokenMint.publicKey)
    );
    assert.equal(withdraw_info.amount.toString(),amount.toString());
    })
    it('Token Stream Update',async()=>{  
      let now = await getClusterTime(provider.connection)
      startTime = new anchor.BN(now-40) 
      endTime=new anchor.BN(now+40)
      const amount=new anchor.BN(4000000)
      const tx = await program.rpc.tokenStreamUpdate(startTime,endTime,amount,{
        accounts:{
>>>>>>> 4a86de4a
          dataAccount: dataAccount.publicKey,
          withdrawData: await withdrawData(
            PREFIX_TOKEN,
            sender.publicKey,
            tokenMint.publicKey
          ),
          sourceAccount: sender.publicKey,
          destAccount: receiver.publicKey,
          mint: tokenMint.publicKey,
        },

        signers: [sender],
      }
    );
    console.log("Your transaction for token stream update signature", tx);
    const data_account = await zebecProgram.account.streamToken.fetch(
      dataAccount.publicKey
    );

    assert.equal(data_account.startTime.toString(), startTime.toString());
    assert.equal(data_account.endTime.toString(), endTime.toString());
    assert.equal(data_account.amount.toString(), amount.toString());
    assert.equal(data_account.sender.toString(), sender.publicKey.toString());
    assert.equal(
      data_account.receiver.toString(),
      receiver.publicKey.toString()
    );
    assert.equal(data_account.paused.toString(), "0");

    const withdraw_info = await zebecProgram.account.tokenWithdraw.fetch(
      await withdrawData(PREFIX_TOKEN, sender.publicKey, tokenMint.publicKey)
    );
    assert.equal(withdraw_info.amount.toString(), amount.toString());
  });
  it("Pause Stream Token", async () => {
    const tx = await zebecProgram.rpc.pauseResumeTokenStream({
      accounts: {
        sender: sender.publicKey,
        receiver: receiver.publicKey,
        dataAccount: dataAccount.publicKey,
      },
      signers: [sender],
      instructions: [],
    });

    console.log("Your transaction for pause token stream signature", tx);
    const data_account = await zebecProgram.account.streamToken.fetch(
      dataAccount.publicKey
    );
    assert.equal(data_account.paused.toString(), "1");
  });
  it("Withdraw Token Stream", async () => {
    const pda_token_account = await spl.getAssociatedTokenAddress(
      tokenMint.publicKey,
      await zebecVault(sender.publicKey),
      true,
      spl.TOKEN_PROGRAM_ID,
      spl.ASSOCIATED_TOKEN_PROGRAM_ID
    );
    const dest_token_account = await spl.getAssociatedTokenAddress(
      tokenMint.publicKey,
      receiver.publicKey,
      true,
      spl.TOKEN_PROGRAM_ID,
      spl.ASSOCIATED_TOKEN_PROGRAM_ID
    );
    const fee_token_account = await spl.getAssociatedTokenAddress(
      tokenMint.publicKey,
      await feeVault(fee_receiver.publicKey),
      true,
      spl.TOKEN_PROGRAM_ID,
      spl.ASSOCIATED_TOKEN_PROGRAM_ID
    );
    let now = new anchor.BN(Math.floor(new Date().getTime() / 1000));
    const tx = await zebecProgram.rpc.withdrawTokenStream({
      accounts: {
        destAccount: receiver.publicKey,
        sourceAccount: sender.publicKey,
        feeOwner: fee_receiver.publicKey,
        vaultData: await create_fee_account(fee_receiver.publicKey),
        feeVault: await feeVault(fee_receiver.publicKey),
        zebecVault: await zebecVault(sender.publicKey),
        dataAccount: dataAccount.publicKey,
        withdrawData: await withdrawData(
          PREFIX_TOKEN,
          sender.publicKey,
          tokenMint.publicKey
        ),
        systemProgram: anchor.web3.SystemProgram.programId,
        tokenProgram: spl.TOKEN_PROGRAM_ID,
        associatedTokenProgram: spl.ASSOCIATED_TOKEN_PROGRAM_ID,
        rent: anchor.web3.SYSVAR_RENT_PUBKEY,
        mint: tokenMint.publicKey,
        pdaAccountTokenAccount: pda_token_account,
        destTokenAccount: dest_token_account,
        feeReceiverTokenAccount: fee_token_account,
      },
      signers: [receiver],
    });
    console.log("Your signature for withdraw token stream is ", tx);
    const data_account = await zebecProgram.account.streamToken.fetch(
      dataAccount.publicKey
    );
    let withdraw_amt =
      (await getTokenBalance(provider.connection, fee_token_account)) +
      (await getTokenBalance(provider.connection, dest_token_account));
    if (data_account.paused == 1 && now < endTime) {
      assert.equal(
        data_account.withdrawLimit.toString(),
        withdraw_amt.toString()
      );
    }
    if (data_account.paused != 1 && now > endTime) {
      let withdrawn_amount = data_account.amount;
      assert.equal(withdrawn_amount.toString(), withdraw_amt.toString());
    }
    if (data_account.paused != 1 && now < endTime) {
      let withdrawn_amount = data_account.withdrawn;
      assert.equal(withdrawn_amount.toString(), withdraw_amt.toString());
    }
  });
  it("Resume Stream Token", async () => {
    const tx = await zebecProgram.rpc.pauseResumeTokenStream({
      accounts: {
        sender: sender.publicKey,
        receiver: receiver.publicKey,
        dataAccount: dataAccount.publicKey,
      },
      signers: [sender],
      instructions: [],
    });
    console.log("Your transaction for resume token stream signature", tx);
    const data_account = await zebecProgram.account.streamToken.fetch(
      dataAccount.publicKey
    );
    assert.equal(data_account.paused.toString(), "0");
  });
  it("Instant Token Transfer", async () => {
    const zebec_vault = await zebecVault(sender.publicKey);
    const amount = new anchor.BN(1000000);
    const pda_token_account = await spl.getAssociatedTokenAddress(
      tokenMint.publicKey,
      zebec_vault,
      true,
      spl.TOKEN_PROGRAM_ID,
      spl.ASSOCIATED_TOKEN_PROGRAM_ID
    );
    const dest_token_account = await spl.getAssociatedTokenAddress(
      tokenMint.publicKey,
      receiver.publicKey,
      true,
      spl.TOKEN_PROGRAM_ID,
      spl.ASSOCIATED_TOKEN_PROGRAM_ID
    );
    const tx = await zebecProgram.rpc.instantTokenTransfer(amount, {
      accounts: {
        zebecVault: zebec_vault,
        destAccount: receiver.publicKey,
        sourceAccount: sender.publicKey,
        withdrawData: await withdrawData(
          PREFIX_TOKEN,
          sender.publicKey,
          tokenMint.publicKey
        ),
        systemProgram: anchor.web3.SystemProgram.programId,
        tokenProgram: spl.TOKEN_PROGRAM_ID,
        associatedTokenProgram: spl.ASSOCIATED_TOKEN_PROGRAM_ID,
        rent: anchor.web3.SYSVAR_RENT_PUBKEY,
        mint: tokenMint.publicKey,
        pdaAccountTokenAccount: pda_token_account,
        destTokenAccount: dest_token_account,
      },
      signers: [sender],
    });
    console.log("Your signature for instant transfer is ", tx);
  });
  it("Cancel Token Stream", async () => {
    const pda_token_account = await spl.getAssociatedTokenAddress(
      tokenMint.publicKey,
      await zebecVault(sender.publicKey),
      true,
      spl.TOKEN_PROGRAM_ID,
      spl.ASSOCIATED_TOKEN_PROGRAM_ID
    );
    const dest_token_account = await spl.getAssociatedTokenAddress(
      tokenMint.publicKey,
      receiver.publicKey,
      true,
      spl.TOKEN_PROGRAM_ID,
      spl.ASSOCIATED_TOKEN_PROGRAM_ID
    );
    const fee_token_account = await spl.getAssociatedTokenAddress(
      tokenMint.publicKey,
      await feeVault(fee_receiver.publicKey),
      true,
      spl.TOKEN_PROGRAM_ID,
      spl.ASSOCIATED_TOKEN_PROGRAM_ID
    );
    const tx = await zebecProgram.rpc.cancelTokenStream({
      accounts: {
        destAccount: receiver.publicKey,
        sourceAccount: sender.publicKey,
        feeOwner: fee_receiver.publicKey,
        vaultData: await create_fee_account(fee_receiver.publicKey),
        feeVault: await feeVault(fee_receiver.publicKey),
        zebecVault: await zebecVault(sender.publicKey),
        dataAccount: dataAccount.publicKey,
        withdrawData: await withdrawData(
          PREFIX_TOKEN,
          sender.publicKey,
          tokenMint.publicKey
        ),
        systemProgram: anchor.web3.SystemProgram.programId,
        tokenProgram: spl.TOKEN_PROGRAM_ID,
        associatedTokenProgram: spl.ASSOCIATED_TOKEN_PROGRAM_ID,
        rent: anchor.web3.SYSVAR_RENT_PUBKEY,
        mint: tokenMint.publicKey,
        pdaAccountTokenAccount: pda_token_account,
        destTokenAccount: dest_token_account,
        feeReceiverTokenAccount: fee_token_account,
      },
      signers: [sender],
    });
    console.log("Your signature for cancel token stream is ", tx);
  });
  it("Initializer Token Withdrawal", async () => {
    const source_token_account = await spl.getAssociatedTokenAddress(
      tokenMint.publicKey,
      sender.publicKey,
      true,
      spl.TOKEN_PROGRAM_ID,
      spl.ASSOCIATED_TOKEN_PROGRAM_ID
    );
    const pda_token_account = await spl.getAssociatedTokenAddress(
      tokenMint.publicKey,
      await zebecVault(sender.publicKey),
      true,
      spl.TOKEN_PROGRAM_ID,
      spl.ASSOCIATED_TOKEN_PROGRAM_ID
    );
    const amount = new anchor.BN(500);
    const tx = await zebecProgram.rpc.tokenWithdrawal(amount, {
      accounts: {
        zebecVault: await zebecVault(sender.publicKey),
        withdrawData: await withdrawData(
          PREFIX_TOKEN,
          sender.publicKey,
          tokenMint.publicKey
        ),
        sourceAccount: sender.publicKey,
        systemProgram: anchor.web3.SystemProgram.programId,
        tokenProgram: spl.TOKEN_PROGRAM_ID,
        associatedTokenProgram: spl.ASSOCIATED_TOKEN_PROGRAM_ID,
        rent: anchor.web3.SYSVAR_RENT_PUBKEY,
        mint: tokenMint.publicKey,
        sourceAccountTokenAccount: source_token_account,
        pdaAccountTokenAccount: pda_token_account,
      },
      signers: [sender],
      instructions: [],
    });
    console.log("Your transaction signature for token withdrawal", tx);
  });
  it("Retrieve Fees", async () => {
    const [fee_vault, _un] = await PublicKey.findProgramAddress(
      [
        fee_receiver.publicKey.toBuffer(),
        anchor.utils.bytes.utf8.encode(OPERATE),
      ],
      zebecProgram.programId
    );
    const [create_fee_account, _] = await PublicKey.findProgramAddress(
      [
        fee_receiver.publicKey.toBuffer(),
        anchor.utils.bytes.utf8.encode(OPERATEDATA),
        fee_vault.toBuffer(),
      ],
      zebecProgram.programId
    );
    const fee_owner_token_account = await spl.getAssociatedTokenAddress(
      tokenMint.publicKey,
      fee_receiver.publicKey,
      true,
      spl.TOKEN_PROGRAM_ID,
      spl.ASSOCIATED_TOKEN_PROGRAM_ID
    );
    const fee_vault_token_account = await spl.getAssociatedTokenAddress(
      tokenMint.publicKey,
      fee_vault,
      true,
      spl.TOKEN_PROGRAM_ID,
      spl.ASSOCIATED_TOKEN_PROGRAM_ID
    );
    const tx = await zebecProgram.rpc.withdrawFeesToken({
      accounts: {
        feeOwner: fee_receiver.publicKey,
        vaultData: create_fee_account,
        feeVault: fee_vault,
        systemProgram: anchor.web3.SystemProgram.programId,
        tokenProgram: spl.TOKEN_PROGRAM_ID,
        associatedTokenProgram: spl.ASSOCIATED_TOKEN_PROGRAM_ID,
        rent: anchor.web3.SYSVAR_RENT_PUBKEY,
        mint: tokenMint.publicKey,
        feeReceiverVaultTokenAccount: fee_vault_token_account,
        feeOwnerTokenAccount: fee_owner_token_account,
      },
      signers: [fee_receiver],
      instructions: [],
    });
    console.log("Your signature for retrieve fees is ", tx);
  });
});<|MERGE_RESOLUTION|>--- conflicted
+++ resolved
@@ -152,7 +152,6 @@
       dataAccount.publicKey
     );
 
-<<<<<<< HEAD
     assert.equal(data_account.startTime.toString(), startTime.toString());
     assert.equal(data_account.endTime.toString(), endTime.toString());
     assert.equal(data_account.amount.toString(), amount.toString());
@@ -170,8 +169,8 @@
   });
   it("Token Stream Update", async () => {
     let now = await getClusterTime(provider.connection);
-    startTime = new anchor.BN(now - 20);
-    endTime = new anchor.BN(now + 10);
+    startTime = new anchor.BN(now - 40);
+    endTime = new anchor.BN(now + 40);
     const amount = new anchor.BN(4000000);
     const tx = await zebecProgram.rpc.tokenStreamUpdate(
       startTime,
@@ -179,20 +178,6 @@
       amount,
       {
         accounts: {
-=======
-    const withdraw_info = await program.account.tokenWithdraw.fetch(
-      await withdrawData(PREFIX_TOKEN,sender.publicKey,tokenMint.publicKey)
-    );
-    assert.equal(withdraw_info.amount.toString(),amount.toString());
-    })
-    it('Token Stream Update',async()=>{  
-      let now = await getClusterTime(provider.connection)
-      startTime = new anchor.BN(now-40) 
-      endTime=new anchor.BN(now+40)
-      const amount=new anchor.BN(4000000)
-      const tx = await program.rpc.tokenStreamUpdate(startTime,endTime,amount,{
-        accounts:{
->>>>>>> 4a86de4a
           dataAccount: dataAccount.publicKey,
           withdrawData: await withdrawData(
             PREFIX_TOKEN,
