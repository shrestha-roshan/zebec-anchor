import * as anchor from '@project-serum/anchor';
import { feeVault,create_fee_account,zebecVault,withdrawData } from './src/Accounts';
import { airdropDelay, airdropSol,getClusterTime,solFromProvider } from './src/utils';
import {PREFIX} from './src/Constants'
// Configure the client to use the local cluster.
const provider = anchor.Provider.env();
anchor.setProvider(provider)
const programId = new anchor.web3.PublicKey("3svmYpJGih9yxkgqpExNdQZLKQ7Wu5SEjaVUbmbytUJg");
const idl = JSON.parse(
  require("fs").readFileSync("./target/idl/zebec.json", "utf8")
);
const program = new anchor.Program(idl, programId);
let dataAccount = anchor.web3.Keypair.generate();

//user accounts
const sender = anchor.web3.Keypair.generate();
const receiver = anchor.web3.Keypair.generate();
const fee_receiver = new anchor.web3.Keypair();

console.log("Sender key: "+sender.publicKey.toBase58())
console.log("Receiver key: "+receiver.publicKey.toBase58())
console.log("DataAccount key: "+dataAccount.publicKey.toBase58())

describe('zebec native', () => {
  it('Airdrop Solana', async()=>{
<<<<<<< HEAD
    await solFromProvider(provider,sender.publicKey,3);
=======
    await airdropSol(program.provider.connection,sender.publicKey)
    await airdropSol(program.provider.connection,sender.publicKey)
>>>>>>> b192b321
    await airdropSol(program.provider.connection,fee_receiver.publicKey)
  })
  it('Create Set Vault',async()=>{
    const fee_percentage=new anchor.BN(25)
    const tx = await program.rpc.createFeeAccount(fee_percentage,{
      accounts:{
        feeVault: await feeVault(fee_receiver.publicKey),
        createVaultData: await create_fee_account(fee_receiver.publicKey),
        owner: fee_receiver.publicKey,
        systemProgram: anchor.web3.SystemProgram.programId,
        rent:anchor.web3.SYSVAR_RENT_PUBKEY,
      },
      signers:[fee_receiver],
      instructions:[],
  });
  console.log("Your transaction signature is ", tx);
  }
  )
  it('Deposit Sol', async () => {
    const amount=new anchor.BN(anchor.web3.LAMPORTS_PER_SOL)
    const tx = await program.rpc.depositSol(amount,{
      accounts:{
        zebecVault: await zebecVault(sender.publicKey),
        sender: sender.publicKey,
        systemProgram: anchor.web3.SystemProgram.programId,
      },
      signers:[sender],
      instructions:[
      ],
    });
    console.log("Your transaction signature", tx);
  });
  it('Stream Sol', async () => {
<<<<<<< HEAD
    let now = await getClusterTime(provider.connection)
    const startTime =new anchor.BN(now-10)
    const endTime=new anchor.BN(now+10)
=======
    const startTime = new anchor.BN(await getClusterTime(provider.connection)) 
    const endTime=new anchor.BN(await getClusterTime(provider.connection)+10)
>>>>>>> b192b321
    const amount=new anchor.BN(anchor.web3.LAMPORTS_PER_SOL)
    const dataSize = 8+8+8+8+8+32+32+8+8+32+200
    const tx = await program.rpc.nativeStream(startTime,endTime,amount,{
      accounts:{
        dataAccount: dataAccount.publicKey,
        withdrawData: await withdrawData(PREFIX,sender.publicKey),
        feeOwner:fee_receiver.publicKey,
        createVaultData:await create_fee_account(fee_receiver.publicKey),
        feeVault:await feeVault(fee_receiver.publicKey),
        systemProgram: anchor.web3.SystemProgram.programId,
        sender: sender.publicKey,
        receiver:receiver.publicKey
      },
      instructions:[
        await program.account.stream.createInstruction(
          dataAccount,
          dataSize
          ),
      ],
      signers:[sender,dataAccount],
    });
<<<<<<< HEAD
=======
    await airdropDelay(10000);
>>>>>>> b192b321
    console.log("Your transaction signature", tx);
  });
  it('Withdraw Sol', async () => {
    const tx = await program.rpc.withdrawStream({
      accounts:{
        zebecVault: await zebecVault(sender.publicKey),
        sender: sender.publicKey,
        receiver:receiver.publicKey,
        dataAccount:dataAccount.publicKey,
        withdrawData:await withdrawData(PREFIX,sender.publicKey),
        feeOwner:fee_receiver.publicKey,
        createVaultData:await create_fee_account(fee_receiver.publicKey),
        feeVault:await feeVault(fee_receiver.publicKey),
        systemProgram: anchor.web3.SystemProgram.programId,
      },
      signers:[receiver],
    });
    console.log("Your transaction signature", tx);
  });
  it('Pause Stream', async () => {
    const tx = await program.rpc.pauseStream({
      accounts:{
        sender: sender.publicKey,
        receiver:receiver.publicKey,
        dataAccount:dataAccount.publicKey,
      },
      signers:[sender],
      instructions:[
      ],
    });
    console.log("Your transaction signature", tx);
  });
  it('Resume Stream', async () => {
    const tx = await program.rpc.pauseStream({
      accounts:{
        sender: sender.publicKey,
        receiver:receiver.publicKey,
        dataAccount:dataAccount.publicKey,
      },
      signers:[sender],
      instructions:[
      ],
    });
    console.log("Your transaction signature", tx);
  });
  it('Instant Transfer', async () => {
    const amount =new anchor.BN(25);
    const tx = await program.rpc.instantNativeTransfer(amount,{
      accounts:{
        zebecVault: await zebecVault(sender.publicKey),
        sender: sender.publicKey,
        receiver:receiver.publicKey,
        withdrawData:await withdrawData(PREFIX,sender.publicKey),
        systemProgram: anchor.web3.SystemProgram.programId,
      },
      signers:[sender],
    });
    console.log("Your transaction signature", tx);
  });
  it("Cancel Sol Stream", async () => {
      const tx = await program.rpc.cancelStream({
        accounts: {
          zebecVault: await zebecVault(sender.publicKey),
          sender: sender.publicKey,
          receiver: receiver.publicKey,
          dataAccount: dataAccount.publicKey,
          withdrawData:await withdrawData(PREFIX,sender.publicKey),
          feeOwner: fee_receiver.publicKey,
          createVaultData:await create_fee_account(fee_receiver.publicKey),
          feeVault:await feeVault(fee_receiver.publicKey),
          systemProgram: anchor.web3.SystemProgram.programId,
        },
        signers: [sender],
      });
      console.log("Your transaction signature", tx);
  });
  it("Initializer Withdrawal Sol", async () => {
    const amount = new anchor.BN(100);
    const tx = await program.rpc.nativeWithdrawal(amount, {
      accounts: {
        zebecVault: await zebecVault(sender.publicKey),
        withdrawData: await withdrawData(PREFIX,sender.publicKey),
        systemProgram: anchor.web3.SystemProgram.programId,
        sender: sender.publicKey,
      },
      signers: [sender],
    });
    console.log("Your transaction signature", tx);
  });
  it('Retrieve Fees',async()=>{
    const tx = await program.rpc.withdrawFeesSol({
      accounts:{
        feeOwner: fee_receiver.publicKey,
        createVaultData: await create_fee_account(fee_receiver.publicKey),
        feeVault: await feeVault(fee_receiver.publicKey),
        systemProgram: anchor.web3.SystemProgram.programId,
        rent:anchor.web3.SYSVAR_RENT_PUBKEY,
      },
      signers:[fee_receiver],
      instructions:[],
  });
  console.log("Your transaction signature is ", tx);
  }
  )
  });<|MERGE_RESOLUTION|>--- conflicted
+++ resolved
@@ -1,6 +1,6 @@
 import * as anchor from '@project-serum/anchor';
 import { feeVault,create_fee_account,zebecVault,withdrawData } from './src/Accounts';
-import { airdropDelay, airdropSol,getClusterTime,solFromProvider } from './src/utils';
+import { airdropSol,getClusterTime,solFromProvider } from './src/utils';
 import {PREFIX} from './src/Constants'
 // Configure the client to use the local cluster.
 const provider = anchor.Provider.env();
@@ -23,12 +23,7 @@
 
 describe('zebec native', () => {
   it('Airdrop Solana', async()=>{
-<<<<<<< HEAD
     await solFromProvider(provider,sender.publicKey,3);
-=======
-    await airdropSol(program.provider.connection,sender.publicKey)
-    await airdropSol(program.provider.connection,sender.publicKey)
->>>>>>> b192b321
     await airdropSol(program.provider.connection,fee_receiver.publicKey)
   })
   it('Create Set Vault',async()=>{
@@ -62,14 +57,9 @@
     console.log("Your transaction signature", tx);
   });
   it('Stream Sol', async () => {
-<<<<<<< HEAD
     let now = await getClusterTime(provider.connection)
     const startTime =new anchor.BN(now-10)
     const endTime=new anchor.BN(now+10)
-=======
-    const startTime = new anchor.BN(await getClusterTime(provider.connection)) 
-    const endTime=new anchor.BN(await getClusterTime(provider.connection)+10)
->>>>>>> b192b321
     const amount=new anchor.BN(anchor.web3.LAMPORTS_PER_SOL)
     const dataSize = 8+8+8+8+8+32+32+8+8+32+200
     const tx = await program.rpc.nativeStream(startTime,endTime,amount,{
@@ -91,10 +81,6 @@
       ],
       signers:[sender,dataAccount],
     });
-<<<<<<< HEAD
-=======
-    await airdropDelay(10000);
->>>>>>> b192b321
     console.log("Your transaction signature", tx);
   });
   it('Withdraw Sol', async () => {
