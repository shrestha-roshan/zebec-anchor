import * as anchor from "@project-serum/anchor";
import { assert } from "chai";
<<<<<<< HEAD
import {
  feeVault,
  create_fee_account,
  zebecVault,
  withdrawData,
} from "./src/Accounts";
import { airdropSol, getClusterTime, solFromProvider } from "./src/utils";
import { PREFIX, STREAM_SIZE, zebecProgram } from "./src/Constants";
import { bytes } from "@project-serum/anchor/dist/cjs/utils";
=======
import { feeVault,create_fee_account,zebecVault,withdrawData } from './src/Accounts';
import { getClusterTime,solFromProvider} from './src/utils';
import {PREFIX,STREAM_SIZE} from './src/Constants'

>>>>>>> 4a86de4a
// Configure the client to use the local cluster.
const provider = anchor.Provider.env();
anchor.setProvider(provider);

let dataAccount = anchor.web3.Keypair.generate();

//user accounts
const sender = anchor.web3.Keypair.generate();
const receiver = anchor.web3.Keypair.generate();
const fee_receiver = new anchor.web3.Keypair();

console.log("Sender key: " + sender.publicKey.toBase58());
console.log("Receiver key: " + receiver.publicKey.toBase58());
console.log("DataAccount key: " + dataAccount.publicKey.toBase58());

describe("zebec native", () => {
  it("Airdrop Solana", async () => {
    await solFromProvider(zebecProgram.provider, sender.publicKey, 2);
    await solFromProvider(zebecProgram.provider, fee_receiver.publicKey, 1);
  });
  it("Create Set Vault", async () => {
    const fee_percentage = new anchor.BN(25);
    const tx = await zebecProgram.rpc.createFeeAccount(fee_percentage, {
      accounts: {
        feeVault: await feeVault(fee_receiver.publicKey),
        vaultData: await create_fee_account(fee_receiver.publicKey),
        owner: fee_receiver.publicKey,
        systemProgram: anchor.web3.SystemProgram.programId,
        rent: anchor.web3.SYSVAR_RENT_PUBKEY,
      },
      signers: [fee_receiver],
      instructions: [],
    });
    console.log("Your transaction signature is ", tx);
  });
  it("Deposit Sol", async () => {
    const amount = new anchor.BN(anchor.web3.LAMPORTS_PER_SOL);
    const tx = await zebecProgram.rpc.depositSol(amount, {
      accounts: {
        zebecVault: await zebecVault(sender.publicKey),
        sender: sender.publicKey,
        systemProgram: anchor.web3.SystemProgram.programId,
      },
      signers: [sender],
      instructions: [],
    });
    console.log("Your transaction signature", tx);
  });
  it("Stream Sol", async () => {
    let now = await getClusterTime(provider.connection);
    const startTime = new anchor.BN(now + 40);
    const endTime = new anchor.BN(now + 60);
    const amount = new anchor.BN(anchor.web3.LAMPORTS_PER_SOL);
    const can_cancel = true;
    const can_update = true;
    const dataSize = STREAM_SIZE;
    const tx = await zebecProgram.rpc.nativeStream(
      startTime,
      endTime,
      amount,
      can_cancel,
      can_update,
      {
        accounts: {
          dataAccount: dataAccount.publicKey,
          withdrawData: await withdrawData(PREFIX, sender.publicKey),
          feeOwner: fee_receiver.publicKey,
          vaultData: await create_fee_account(fee_receiver.publicKey),
          feeVault: await feeVault(fee_receiver.publicKey),
          systemProgram: anchor.web3.SystemProgram.programId,
          sender: sender.publicKey,
          receiver: receiver.publicKey,
        },
        instructions: [
          await zebecProgram.account.stream.createInstruction(
            dataAccount,
            dataSize
          ),
        ],
        signers: [sender, dataAccount],
      }
    );
    console.log("Your transaction signature", tx);
    const data_account = await zebecProgram.account.stream.fetch(
      dataAccount.publicKey
    );

    assert.equal(data_account.startTime.toString(), startTime.toString());
    assert.equal(data_account.endTime.toString(), endTime.toString());
    assert.equal(data_account.amount.toString(), amount.toString());
    assert.equal(data_account.sender.toString(), sender.publicKey.toString());
    assert.equal(
      data_account.receiver.toString(),
      receiver.publicKey.toString()
    );
    assert.equal(data_account.paused.toString(), "0");
  });
<<<<<<< HEAD
  it("Update Stream", async () => {
    let now = await getClusterTime(provider.connection);
    const startTime = new anchor.BN(now - 40);
    const endTime = new anchor.BN(now + 10);
    const amount = new anchor.BN(anchor.web3.LAMPORTS_PER_SOL);
    const tx = await zebecProgram.rpc.nativeStreamUpdate(
      startTime,
      endTime,
      amount,
      {
        accounts: {
          dataAccount: dataAccount.publicKey,
          withdrawData: await withdrawData(PREFIX, sender.publicKey),
          systemProgram: anchor.web3.SystemProgram.programId,
          sender: sender.publicKey,
          receiver: receiver.publicKey,
        },
        signers: [sender],
      }
    );
=======
  it('Update Stream', async () => {
    let now = await getClusterTime(provider.connection)
    const startTime =new anchor.BN(now-40)
    const endTime=new anchor.BN(now+40)
    const amount=new anchor.BN(anchor.web3.LAMPORTS_PER_SOL)
    const tx = await program.rpc.nativeStreamUpdate(startTime,endTime,amount,{
      accounts:{
        dataAccount: dataAccount.publicKey,
        withdrawData: await withdrawData(PREFIX,sender.publicKey),
        systemProgram: anchor.web3.SystemProgram.programId,
        sender: sender.publicKey,
        receiver:receiver.publicKey
      },
      signers:[sender],
    });
>>>>>>> 4a86de4a
    console.log("Your transaction signature", tx);
    const data_account = await zebecProgram.account.stream.fetch(
      dataAccount.publicKey
    );

    assert.equal(data_account.startTime.toString(), startTime.toString());
    assert.equal(data_account.endTime.toString(), endTime.toString());
    assert.equal(data_account.amount.toString(), amount.toString());
    assert.equal(data_account.sender.toString(), sender.publicKey.toString());
    assert.equal(
      data_account.receiver.toString(),
      receiver.publicKey.toString()
    );
    assert.equal(data_account.paused.toString(), "0");
  });
<<<<<<< HEAD
  it("Withdraw Sol", async () => {
    const tx = await zebecProgram.rpc.withdrawStream({
      accounts: {
        zebecVault: await zebecVault(sender.publicKey),
        sender: sender.publicKey,
        receiver: receiver.publicKey,
        dataAccount: dataAccount.publicKey,
        withdrawData: await withdrawData(PREFIX, sender.publicKey),
        feeOwner: fee_receiver.publicKey,
        vaultData: await create_fee_account(fee_receiver.publicKey),
        feeVault: await feeVault(fee_receiver.publicKey),
        systemProgram: anchor.web3.SystemProgram.programId,
      },
      signers: [receiver],
    });
    console.log("Your transaction signature", tx);
  });
  it("Pause Stream", async () => {
    const tx = await zebecProgram.rpc.pauseStream({
      accounts: {
=======

  it('Pause Stream', async () => {
    const tx = await program.rpc.pauseStream({
      accounts:{
        sender: sender.publicKey,
        receiver:receiver.publicKey,
        dataAccount:dataAccount.publicKey,
      },
      signers:[sender],
      instructions:[
      ],
    });
    console.log("Your transaction signature", tx);
  });
  it('Resume Stream', async () => {
    const tx = await program.rpc.pauseStream({
      accounts:{
>>>>>>> 4a86de4a
        sender: sender.publicKey,
        receiver: receiver.publicKey,
        dataAccount: dataAccount.publicKey,
      },
      signers: [sender],
      instructions: [],
    });
    console.log("Your transaction signature", tx);
  });
<<<<<<< HEAD
  it("Resume Stream", async () => {
    const tx = await zebecProgram.rpc.pauseStream({
      accounts: {
        sender: sender.publicKey,
        receiver: receiver.publicKey,
        dataAccount: dataAccount.publicKey,
      },
      signers: [sender],
      instructions: [],
=======
  it('Withdraw Sol', async () => {
    const tx = await program.rpc.withdrawStream({
      accounts:{
        zebecVault: await zebecVault(sender.publicKey),
        sender: sender.publicKey,
        receiver:receiver.publicKey,
        dataAccount:dataAccount.publicKey,
        withdrawData:await withdrawData(PREFIX,sender.publicKey),
        feeOwner:fee_receiver.publicKey,
        vaultData:await create_fee_account(fee_receiver.publicKey),
        feeVault:await feeVault(fee_receiver.publicKey),
        systemProgram: anchor.web3.SystemProgram.programId,
      },
      signers:[receiver],
>>>>>>> 4a86de4a
    });
    console.log("Your transaction signature", tx);
  });
  it("Instant Transfer", async () => {
    const amount = new anchor.BN(25);
    const tx = await zebecProgram.rpc.instantNativeTransfer(amount, {
      accounts: {
        zebecVault: await zebecVault(sender.publicKey),
        sender: sender.publicKey,
        receiver: receiver.publicKey,
        withdrawData: await withdrawData(PREFIX, sender.publicKey),
        systemProgram: anchor.web3.SystemProgram.programId,
      },
      signers: [sender],
    });
    console.log("Your transaction signature", tx);
  });
  it("Cancel Sol Stream", async () => {
    const tx = await zebecProgram.rpc.cancelStream({
      accounts: {
        zebecVault: await zebecVault(sender.publicKey),
        sender: sender.publicKey,
        receiver: receiver.publicKey,
        dataAccount: dataAccount.publicKey,
        withdrawData: await withdrawData(PREFIX, sender.publicKey),
        feeOwner: fee_receiver.publicKey,
        vaultData: await create_fee_account(fee_receiver.publicKey),
        feeVault: await feeVault(fee_receiver.publicKey),
        systemProgram: anchor.web3.SystemProgram.programId,
      },
      signers: [sender],
    });
    console.log("Your transaction signature", tx);
  });
  it("Initializer Withdrawal Sol", async () => {
    const amount = new anchor.BN(100);
    const tx = await zebecProgram.rpc.nativeWithdrawal(amount, {
      accounts: {
        zebecVault: await zebecVault(sender.publicKey),
        withdrawData: await withdrawData(PREFIX, sender.publicKey),
        systemProgram: anchor.web3.SystemProgram.programId,
        sender: sender.publicKey,
      },
      signers: [sender],
    });
    console.log("Your transaction signature", tx);
  });
  it("Retrieve Fees", async () => {
    const tx = await zebecProgram.rpc.withdrawFeesSol({
      accounts: {
        feeOwner: fee_receiver.publicKey,
        vaultData: await create_fee_account(fee_receiver.publicKey),
        feeVault: await feeVault(fee_receiver.publicKey),
        systemProgram: anchor.web3.SystemProgram.programId,
        rent: anchor.web3.SYSVAR_RENT_PUBKEY,
      },
      signers: [fee_receiver],
      instructions: [],
    });
    console.log("Your transaction signature is ", tx);
  });
});<|MERGE_RESOLUTION|>--- conflicted
+++ resolved
@@ -1,6 +1,5 @@
 import * as anchor from "@project-serum/anchor";
 import { assert } from "chai";
-<<<<<<< HEAD
 import {
   feeVault,
   create_fee_account,
@@ -10,12 +9,6 @@
 import { airdropSol, getClusterTime, solFromProvider } from "./src/utils";
 import { PREFIX, STREAM_SIZE, zebecProgram } from "./src/Constants";
 import { bytes } from "@project-serum/anchor/dist/cjs/utils";
-=======
-import { feeVault,create_fee_account,zebecVault,withdrawData } from './src/Accounts';
-import { getClusterTime,solFromProvider} from './src/utils';
-import {PREFIX,STREAM_SIZE} from './src/Constants'
-
->>>>>>> 4a86de4a
 // Configure the client to use the local cluster.
 const provider = anchor.Provider.env();
 anchor.setProvider(provider);
@@ -113,11 +106,10 @@
     );
     assert.equal(data_account.paused.toString(), "0");
   });
-<<<<<<< HEAD
   it("Update Stream", async () => {
     let now = await getClusterTime(provider.connection);
     const startTime = new anchor.BN(now - 40);
-    const endTime = new anchor.BN(now + 10);
+    const endTime = new anchor.BN(now + 40);
     const amount = new anchor.BN(anchor.web3.LAMPORTS_PER_SOL);
     const tx = await zebecProgram.rpc.nativeStreamUpdate(
       startTime,
@@ -134,23 +126,6 @@
         signers: [sender],
       }
     );
-=======
-  it('Update Stream', async () => {
-    let now = await getClusterTime(provider.connection)
-    const startTime =new anchor.BN(now-40)
-    const endTime=new anchor.BN(now+40)
-    const amount=new anchor.BN(anchor.web3.LAMPORTS_PER_SOL)
-    const tx = await program.rpc.nativeStreamUpdate(startTime,endTime,amount,{
-      accounts:{
-        dataAccount: dataAccount.publicKey,
-        withdrawData: await withdrawData(PREFIX,sender.publicKey),
-        systemProgram: anchor.web3.SystemProgram.programId,
-        sender: sender.publicKey,
-        receiver:receiver.publicKey
-      },
-      signers:[sender],
-    });
->>>>>>> 4a86de4a
     console.log("Your transaction signature", tx);
     const data_account = await zebecProgram.account.stream.fetch(
       dataAccount.publicKey
@@ -166,7 +141,31 @@
     );
     assert.equal(data_account.paused.toString(), "0");
   });
-<<<<<<< HEAD
+
+  it("Pause Stream", async () => {
+    const tx = await zebecProgram.rpc.pauseStream({
+      accounts: {
+        sender: sender.publicKey,
+        receiver: receiver.publicKey,
+        dataAccount: dataAccount.publicKey,
+      },
+      signers: [sender],
+      instructions: [],
+    });
+    console.log("Your transaction signature", tx);
+  });
+  it("Resume Stream", async () => {
+    const tx = await zebecProgram.rpc.pauseStream({
+      accounts: {
+        sender: sender.publicKey,
+        receiver: receiver.publicKey,
+        dataAccount: dataAccount.publicKey,
+      },
+      signers: [sender],
+      instructions: [],
+    });
+    console.log("Your transaction signature", tx);
+  });
   it("Withdraw Sol", async () => {
     const tx = await zebecProgram.rpc.withdrawStream({
       accounts: {
@@ -181,66 +180,6 @@
         systemProgram: anchor.web3.SystemProgram.programId,
       },
       signers: [receiver],
-    });
-    console.log("Your transaction signature", tx);
-  });
-  it("Pause Stream", async () => {
-    const tx = await zebecProgram.rpc.pauseStream({
-      accounts: {
-=======
-
-  it('Pause Stream', async () => {
-    const tx = await program.rpc.pauseStream({
-      accounts:{
-        sender: sender.publicKey,
-        receiver:receiver.publicKey,
-        dataAccount:dataAccount.publicKey,
-      },
-      signers:[sender],
-      instructions:[
-      ],
-    });
-    console.log("Your transaction signature", tx);
-  });
-  it('Resume Stream', async () => {
-    const tx = await program.rpc.pauseStream({
-      accounts:{
->>>>>>> 4a86de4a
-        sender: sender.publicKey,
-        receiver: receiver.publicKey,
-        dataAccount: dataAccount.publicKey,
-      },
-      signers: [sender],
-      instructions: [],
-    });
-    console.log("Your transaction signature", tx);
-  });
-<<<<<<< HEAD
-  it("Resume Stream", async () => {
-    const tx = await zebecProgram.rpc.pauseStream({
-      accounts: {
-        sender: sender.publicKey,
-        receiver: receiver.publicKey,
-        dataAccount: dataAccount.publicKey,
-      },
-      signers: [sender],
-      instructions: [],
-=======
-  it('Withdraw Sol', async () => {
-    const tx = await program.rpc.withdrawStream({
-      accounts:{
-        zebecVault: await zebecVault(sender.publicKey),
-        sender: sender.publicKey,
-        receiver:receiver.publicKey,
-        dataAccount:dataAccount.publicKey,
-        withdrawData:await withdrawData(PREFIX,sender.publicKey),
-        feeOwner:fee_receiver.publicKey,
-        vaultData:await create_fee_account(fee_receiver.publicKey),
-        feeVault:await feeVault(fee_receiver.publicKey),
-        systemProgram: anchor.web3.SystemProgram.programId,
-      },
-      signers:[receiver],
->>>>>>> 4a86de4a
     });
     console.log("Your transaction signature", tx);
   });
